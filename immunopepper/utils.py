--- conflicted
+++ resolved
@@ -721,7 +721,7 @@
     gene_expr_str_list = [ gene_expr_tuple[0]+'\t'+str(gene_expr_tuple[1]) for gene_expr_tuple in gene_expr_tuple_list]
     write_list(fp,gene_expr_str_list)
 
-<<<<<<< HEAD
+
 def check_chr_consistence(ann_chr_set,mutation,graph_data):
     vcf_chr_set = set()
     maf_chr_set = set()
@@ -742,7 +742,7 @@
         if len(new_chr_set) > 0:
             logging.error("Gene object has different chromosome naming from annotation file, please check")
             sys.exit(0)
-=======
+
 def codeUTF8(s):
     return s.encode('utf-8')
 
@@ -750,4 +750,3 @@
     if not hasattr(s, 'decode'):
         return s
     return s.decode('utf-8')
->>>>>>> c2f96994
