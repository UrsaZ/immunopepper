--- conflicted
+++ resolved
@@ -21,21 +21,14 @@
 from immunopepper.io_ import save_gene_expr_distr
 from immunopepper.io_ import save_fg_kmer_dict
 from immunopepper.io_ import save_fg_peptide_dict
-<<<<<<< HEAD
+
 from immunopepper.mutations import get_sub_mutations
 from immunopepper.mutations import load_mutations
-=======
-from immunopepper.mutations import get_mutation_mode_from_parser
-from immunopepper.mutations import get_sub_mutation_tuple
->>>>>>> 3d4974b5
 from immunopepper.preprocess import genes_preprocess_all
 from immunopepper.preprocess import parse_junction_meta_info
 from immunopepper.preprocess import parse_gene_choices
 from immunopepper.preprocess import parse_gene_metadata_info
-<<<<<<< HEAD
-=======
 from immunopepper.preprocess import parse_output_samples_choices
->>>>>>> 3d4974b5
 from immunopepper.preprocess import preprocess_ann
 from immunopepper.traversal import collect_background_transcripts
 from immunopepper.traversal import collect_vertex_pairs
@@ -334,12 +327,10 @@
         matching_count_ids = None
 
     # read the variant file
-<<<<<<< HEAD
-    mutation = load_mutations(arg.germline, arg.somatic, arg.mutation_sample, arg.heter_code, matching_count_samples,
+
+    mutation = load_mutations(arg.germline, arg.somatic, arg.mutation_sample, arg.heter_code, 
+                              arg.pickle_samples if arg.use_mut_pickle else None,
                               arg.sample_name_map, arg.output_dir if arg.use_mut_pickle else None)
-=======
-    mutation = get_mutation_mode_from_parser(arg)
->>>>>>> 3d4974b5
 
     # load splicegraph
     logging.info('Loading splice graph ...')
