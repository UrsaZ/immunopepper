"""Contains all the output computation based on gene splicegraph"""

import logging
import h5py
import numpy as np
import pickle

from .constant import NOT_EXIST
from .filter import get_filtered_metadata_list
from .filter import junction_is_annotated
from .filter import junction_is_in_given_list
from .filter import junction_tuple_is_annotated
from .filter import peptide_is_annotated
from .io import convert_namedtuple_to_str
from .io import write_namedtuple_list
from .mutations import apply_germline_mutation
from .mutations import get_exon_som_dict
from .mutations import get_mut_comb
from .mutations import get_som_expr_dict
from .namedtuples import Coord
from .namedtuples import OutputBackground
from .namedtuples import OutputJuncPeptide
from .namedtuples import OutputKmer
from .namedtuples import OutputMetadata
from .namedtuples import VertexPair
from .preprocess import search_edge_metadata_segmentgraph
from .translate import get_full_peptide
from .translate import isolated_peptide_result
from .translate import get_peptide_result
from .translate import cross_peptide_result
from .utils import get_segment_expr


def collect_vertex_pairs(gene=None, gene_info=None, ref_seq_file=None, chrm=None, idx=None, mutation=None, disable_concat=False, kmer=None, filter_redundant=False):
    """Calculte the output peptide for every exon-pairs in the splicegraph

       Parameters
       ----------
       gene: Object, returned by SplAdder.
       ref_seq: Str, reference sequnce of specific chromosome
       idx: Namedtuple Idx, has attribute idx.gene and idx.sample
       mutation: Namedtuple Mutation, store the mutation information of specific chromosome and sample.
           has the attribute ['mode', 'maf_dict', 'vcf_dict']
       disable_concat: bool, flag indicating whether to disable the concanation of vertices into triples
        kmer: bool, flag indicating whether to extract kmers from the current parse
        filter_redundant: flag indicating whether to remove pairs spanning the same intron

       Returns
       -------
       vertex_pairs: List of VertexPair.
       ref_mut_seq: Dict. (sequence_type) -> list[char].
       exon_som_dict: Dict. (exon_id) |-> (mutation_postion)
       """

    gene.from_sparse()
    sg = gene.splicegraph
    min_pos = np.min(sg.vertices[0])
    max_pos = np.max(sg.vertices[1])

    output_id = 0

    # apply germline mutation
    # when germline mutation is applied, background_seq != ref_seq
    # otherwise, background_seq = ref_seq
    ref_mut_seq = apply_germline_mutation(ref_sequence_file=ref_seq_file,
                                          chrm=chrm,
                                          pos_start=min_pos,
                                          pos_end=max_pos,
                                          mutation_sub_dict=mutation.germline_mutation_dict)

    # apply somatic mutation
    # exon_som_dict: (exon_id) |-> (mutation_postion)
    exon_som_dict = None
    if mutation.somatic_mutation_dict is not None:
        exon_som_dict = get_exon_som_dict(gene, mutation.somatic_mutation_dict)

    vertex_pair_list = []
    reading_frame_dict = dict(gene_info.reading_frames)

    for v_id in gene_info.vertex_order:
        n_read_frames = len(reading_frame_dict[v_id])
        if n_read_frames == 0:  # no cds start, skip the vertex
            continue
        if len(gene_info.vertex_succ_list[v_id]) == 0: # if no successive vertex, we add a flag NOT_EXIST, translate and output it
            gene_info.vertex_succ_list[v_id].append(NOT_EXIST)

        for prop_vertex in gene_info.vertex_succ_list[v_id]:
            vertex_list = [v_id, prop_vertex]
            mut_seq_comb = get_mut_comb(exon_som_dict,vertex_list)
            for read_frame_tuple in sorted(reading_frame_dict[v_id]):
                has_stop_flag = True
                for variant_comb in mut_seq_comb:  # go through each variant combination
                    logging.debug(' '.join([str(v_id), str(prop_vertex), str(variant_comb), str(read_frame_tuple.read_phase)]))
                    if prop_vertex != NOT_EXIST:
                        peptide, modi_coord, flag, next_reading_frame = cross_peptide_result(read_frame_tuple, gene.strand, variant_comb, mutation.somatic_mutation_dict, ref_mut_seq, sg.vertices[:, prop_vertex], min_pos)
                        orig_coord = Coord(sg.vertices[0, v_id], sg.vertices[1, v_id], sg.vertices[0, prop_vertex], sg.vertices[1, prop_vertex])
                        if not flag.has_stop:
                            reading_frame_dict[prop_vertex].add(next_reading_frame)
                    else:
                        peptide, modi_coord, flag = isolated_peptide_result(read_frame_tuple, gene.strand, variant_comb, mutation.somatic_mutation_dict, ref_mut_seq, min_pos)
                        orig_coord = Coord(sg.vertices[0, v_id],sg.vertices[1, v_id], NOT_EXIST, NOT_EXIST)
                    has_stop_flag = has_stop_flag and flag.has_stop
                gene_outputid = str(idx.gene) + ':' + str(output_id)
                vertex_pair = VertexPair(output_id=gene_outputid,
                                         read_frame=read_frame_tuple,
                                         modified_exons_coord=modi_coord,
                                         original_exons_coord=orig_coord,
                                         vertex_idxs=vertex_list,
                                         has_stop_codon=has_stop_flag,
                                         peptide_weight="{:.3f}".format(1/n_read_frames))
                vertex_pair_list.append(vertex_pair)
                output_id += 1

    if  disable_concat:
        concat_vertex_pair_list = []
    else:
        concat_vertex_pair_list = collect_vertex_triples(gene, vertex_pair_list, kmer)
    if filter_redundant:
        vertex_pair_list = get_filtered_metadata_list(vertex_pair_list, gene.strand)
    vertex_pair_list += concat_vertex_pair_list

    return vertex_pair_list, ref_mut_seq, exon_som_dict


def collect_vertex_triples(gene, vertex_pairs, k):
    """

    Parameters
    ----------
    gene: Object, returned by SplAdder.
    vertex_pairs: List of VertexPair.
    k: Int. the length of kmers.

    Returns
    -------
    concat_simple_meta_list: List of VertexPair, specifically for triple-vertice cases.

    """

    def _in_the_same_read_frame(front_coord, back_coord, strand):
        if strand == '+':
            return (front_coord.stop_v2 - back_coord.start_v1) % 3 == 0
        else:
            return (back_coord.stop_v1 - front_coord.start_v2) % 3 == 0

    concat_vertex_pair_list = []
    vertex_lens = gene.splicegraph.vertices[1,:] - gene.splicegraph.vertices[0,:]
    key_id_list = np.where(vertex_lens < (k + 1) * 3)[0]
    for key_id in key_id_list:
        front_id_list = [i for i, vp in enumerate(vertex_pairs) if vp.vertex_idxs[1] == key_id
                         and not vp.has_stop_codon]
        back_id_list = [i for i, vp in enumerate(vertex_pairs) if vp.vertex_idxs[0] == key_id
                        and vp.vertex_idxs[1] != NOT_EXIST]
        for front_id in front_id_list:
            for back_id in back_id_list:
                front_pair = vertex_pairs[front_id]
                back_pair = vertex_pairs[back_id]
                if not _in_the_same_read_frame(front_pair.modified_exons_coord, back_pair.modified_exons_coord, gene.strand):
                    continue
                middle_exon_coord = gene.splicegraph.vertices[:, front_pair.vertex_idxs[1]]
                triple_modi_coord = Coord(start_v1=front_pair.modified_exons_coord.start_v1,
                                          stop_v1=front_pair.modified_exons_coord.stop_v1,
                                          start_v2=middle_exon_coord[0],
                                          stop_v2=middle_exon_coord[1],
                                          start_v3=back_pair.modified_exons_coord.start_v2,
                                          stop_v3=back_pair.modified_exons_coord.stop_v2)
                triple_orig_coord = Coord(start_v1=front_pair.original_exons_coord.start_v1,
                                          stop_v1=front_pair.original_exons_coord.stop_v1,
                                          start_v2=middle_exon_coord[0],
                                          stop_v2=middle_exon_coord[1],
                                          start_v3=back_pair.original_exons_coord.start_v2,
                                          stop_v3=back_pair.original_exons_coord.stop_v2)
                triple_output_id = front_pair.output_id + '_' + back_pair.output_id.split('.')[-1]
                triple_vertex_idxs = front_pair.vertex_idxs + [back_pair.vertex_idxs[-1]]
                new_vertex_triple = VertexPair(output_id=triple_output_id,
                                             read_frame=front_pair.read_frame,
                                             modified_exons_coord=triple_modi_coord,
                                             original_exons_coord=triple_orig_coord,
                                             vertex_idxs=triple_vertex_idxs,
                                             has_stop_codon=back_pair.has_stop_codon,
                                             peptide_weight=front_pair.peptide_weight)
                concat_vertex_pair_list.append(new_vertex_triple)

    return concat_vertex_pair_list


def get_and_write_peptide_and_kmer(gene=None, vertex_pairs=None, background_pep_list=None, ref_mut_seq=None, idx=None,
                         exon_som_dict=None, countinfo=None, mutation=None,table=None,
                         size_factor=None, junction_list=None, output_silence=False, kmer=None, outbase=None):
    """

    Parameters
    ----------
    gene: Object, returned by SplAdder.
    vertex_pairs: List of VertexPair
    background_pep_list: List[str]. List of all the peptide translated from the given splicegraph and annotation.
    ref_mut_seq: Str, reference sequnce of specific chromosome
    idx: Namedtuple Idx, has attribute idx.gene and idx.sample
    exon_som_dict: Dict. (exon_id) |-> (mutation_postion)
    countinfo: Namedtuple, contains SplAdder count information
    mutation: Namedtuple Mutation, store the mutation information of specific chromosome and sample.
        has the attribute ['mode', 'maf_dict', 'vcf_dict']
    table: Namedtuple GeneTable, store the gene-transcript-cds mapping tables derived
       from .gtf file. has attribute ['gene_to_cds_begin', 'ts_to_cds', 'gene_to_cds']
    size_factor: Scalar. To adjust the expression counts based on the external file `libsize.tsv`
    junction_list: List. Work as a filter to indicate some exon pair has certain
       ordinary intron which can be ignored further.
    output_silence: bool, flag indicating whether not to silence annotated peptides
    kmer: bool, flag indicating whether to output kmers for this parse
    outbase: str, base direactory used for temporary files
    """
    # check whether the junction (specific combination of vertices) also is annotated
    # as a  junction of a protein coding transcript
    junction_flag = junction_is_annotated(gene, table.gene_to_ts, table.ts_to_cds)
    som_exp_dict = get_som_expr_dict(gene, list(mutation.somatic_mutation_dict.keys()), countinfo, idx)

    ### collect the relevant count infor for the current gene
    if countinfo:
        gidx = countinfo.gene_idx_dict[gene.name]
        edge_gene_idxs = np.arange(countinfo.gene_id_to_edgerange[gidx][0], countinfo.gene_id_to_edgerange[gidx][1])
        with h5py.File(countinfo.h5fname, 'r') as h5f:
            edge_idxs = h5f['edge_idx'][list(edge_gene_idxs)].astype('int')
            edge_counts = h5f['edges'][edge_gene_idxs, idx.sample] 
            seg_gene_idxs = np.arange(countinfo.gene_id_to_segrange[gidx][0], countinfo.gene_id_to_segrange[gidx][1])
            seg_counts = h5f['segments'][seg_gene_idxs, idx.sample] 

    output_metadata_list = []
    output_kmer_lists = []

        ### iterate over all vertex pairs and translate
    for ii,vertex_pair in enumerate(vertex_pairs):
        modi_coord = vertex_pair.modified_exons_coord
        vertex_list = vertex_pair.vertex_idxs
        tran_start_pos = modi_coord.start_v1 if gene.strand == '+' else modi_coord.stop_v1
        mut_seq_comb = get_mut_comb(exon_som_dict, vertex_pair.vertex_idxs)

        variant_id = 0
        for variant_comb in mut_seq_comb:  # go through each variant combination
            peptide,flag = get_peptide_result(vertex_pair, gene.strand, variant_comb, mutation.somatic_mutation_dict, ref_mut_seq, np.min(gene.splicegraph.vertices))

            # If cross junction peptide has a stop-codon in it, the frame
            # will not be propagated because the read is truncated before it reaches the end of the exon.
            # also in mutation mode, only output the case where ref is different from mutated
            if not peptide.mut or not (peptide.mut != peptide.ref or mutation.mode == 'ref' or output_silence):
                continue

            new_output_id = ':'.join([gene.name, '_'.join([str(v) for v in vertex_list]), str(variant_id), str(tran_start_pos)])
            peptide_is_annotated_flag = len(peptide_is_annotated(background_pep_list, peptide.mut))
            vertex_tuple_anno_flag = junction_tuple_is_annotated(junction_flag, vertex_list)
            junction_is_in_given_list_flag = junction_is_in_given_list(gene.splicegraph, vertex_list, gene.strand, junction_list)

            if variant_comb != NOT_EXIST and som_exp_dict is not None:  # which means there exist mutations
                seg_exp_variant_comb = [int(som_exp_dict[ipos]) for ipos in variant_comb]
            else:
                seg_exp_variant_comb = NOT_EXIST  # if no mutation or no count file,  the segment expression is .

<<<<<<< HEAD
                new_output_id = ':'.join([gene.name, '_'.join([str(v) for v in vertex_list]), str(variant_id), str(tran_start_pos)])
                peptide_is_annotated_flag = len(peptide_is_annotated(background_pep_list, peptide.mut))
                vertex_tuple_anno_flag = junction_tuple_is_annotated(junction_flag, vertex_list)
                junction_is_in_given_list_flag = junction_is_in_given_list(gene.splicegraph, vertex_list, gene.strand, junction_list)

                if variant_comb != NOT_EXIST and som_exp_dict is not None:  # which means there exist mutations
                    seg_exp_variant_comb = [int(som_exp_dict[ipos]) for ipos in variant_comb]
                else:
                    seg_exp_variant_comb = NOT_EXIST  # if no mutation or no count file,  the segment expression is .

                # collect expression data
                if  countinfo:
                    segment_expr, expr_list = get_segment_expr(gene, modi_coord, countinfo, idx, seg_counts)
                else:
                    segment_expr, expr_list = NOT_EXIST, None
                if countinfo and not flag.is_isolated:
                    edge_expr = search_edge_metadata_segmentgraph(gene, modi_coord, countinfo, idx, edge_idxs, edge_counts)
                else:
                    edge_expr = NOT_EXIST

                #output_metadata_list.append(OutputMetadata(output_id=new_output_id,
                tmp = OutputMetadata(peptide=peptide.mut, output_id=new_output_id,
                                                           read_frame=vertex_pair.read_frame.read_phase,
                                                           gene_name=gene.name,
                                                           gene_chr=gene.chr,
                                                           gene_strand=gene.strand,
                                                           mutation_mode=mutation.mode,
                                                           peptide_annotated=peptide_is_annotated_flag,
                                                           junction_annotated=vertex_tuple_anno_flag,
                                                           has_stop_codon=int(flag.has_stop),
                                                           is_in_junction_list=junction_is_in_given_list_flag,
                                                           is_isolated=int(flag.is_isolated),
                                                           variant_comb=variant_comb,
                                                           variant_seg_expr=seg_exp_variant_comb,
                                                           modified_exons_coord=modi_coord,
                                                           original_exons_coord=vertex_pair.original_exons_coord,
                                                           vertex_idx=vertex_list,
                                                           junction_expr=edge_expr,
                                                           segment_expr=segment_expr
                )
                pickle.dump(tmp, output_metadata_pickle, pickle.HIGHEST_PROTOCOL)
                variant_id += 1
                output_peptide = OutputJuncPeptide(output_id='>' + new_output_id,
                                                id=new_output_id,
                                                peptide=peptide.mut,
                                                exons_coor=modi_coord,
                                                junction_count=edge_expr)
                if kmer > 0:
                    #output_kmer_lists.append(create_output_kmer(output_peptide, kmer, expr_list))
                    pickle.dump(create_output_kmer(output_peptide, kmer, expr_list), output_kmer_pickle, pickle.HIGHEST_PROTOCOL)
=======
            # collect expression data
            if  countinfo:
                segment_expr, expr_list = get_segment_expr(gene, modi_coord, countinfo, idx, seg_counts)
            else:
                segment_expr, expr_list = NOT_EXIST, None
            if countinfo and not flag.is_isolated:
                edge_expr = search_edge_metadata_segmentgraph(gene, modi_coord, countinfo, idx, edge_idxs, edge_counts)
            else:
                edge_expr = NOT_EXIST

            #output_metadata_list.append(OutputMetadata(output_id=new_output_id,
            tmp = OutputMetadata(peptide=peptide.mut, output_id=new_output_id,
                                                       read_frame=vertex_pair.read_frame.read_phase,
                                                       gene_name=gene.name,
                                                       gene_chr=gene.chr,
                                                       gene_strand=gene.strand,
                                                       mutation_mode=mutation.mode,
                                                       peptide_annotated=peptide_is_annotated_flag,
                                                       junction_annotated=vertex_tuple_anno_flag,
                                                       has_stop_codon=int(flag.has_stop),
                                                       is_in_junction_list=junction_is_in_given_list_flag,
                                                       is_isolated=int(flag.is_isolated),
                                                       variant_comb=variant_comb,
                                                       variant_seg_expr=seg_exp_variant_comb,
                                                       modified_exons_coord=modi_coord,
                                                       original_exons_coord=vertex_pair.original_exons_coord,
                                                       vertex_idx=vertex_list,
                                                       junction_expr=edge_expr,
                                                       segment_expr=segment_expr
            )
            output_metadata_list.append(tmp)
            variant_id += 1
            output_peptide = OutputJuncPeptide(output_id='>' + new_output_id,
                                            id=new_output_id,
                                            peptide=peptide.mut,
                                            exons_coor=modi_coord,
                                            junction_count=edge_expr)
            if kmer > 0:
                output_kmer_lists.append(create_output_kmer(output_peptide, kmer, expr_list))
>>>>>>> 3a408cb8

    if not gene.splicegraph.edges is None:
        gene.to_sparse()

    return output_metadata_list, output_kmer_lists


def get_and_write_background_peptide_and_kmer(gene, ref_mut_seq, gene_table, countinfo, Idx, kmer):
    """Calculate the peptide translated from the complete transcript instead of single exon pairs

    Parameters
    ----------
    gene: Object. Created by SplAdder
    ref_mut_seq: List(str). Reference sequence of certain chromosome.
    gene_table: Namedtuple GeneTable, store the gene-transcript-cds mapping tables derived
       from .gtf file. has attribute ['gene_to_cds_begin', 'ts_to_cds', 'gene_to_cds']
    countinfo: NamedTuple containing SplAdder counts
    Idx: Namedtuple containing sample and gene index information
    kmer: bool, flag indicating whether kmers from the parse should be output

    Returns
    -------
    background_peptide_list: List[str]. List of all the peptide translated from the given
       splicegraph and annotation.
    """
    gene_to_transcript_table, transcript_cds_table = gene_table.gene_to_ts, gene_table.ts_to_cds
    background_peptide_list = []
    output_kmer_lists = []
    # Generate a background peptide for every variant transcript
    for ts in gene_to_transcript_table[gene.name]:
        # No CDS entries for transcript in annotation file...
        if ts not in transcript_cds_table:
            continue
        cds_expr_list, cds_string, cds_peptide = get_full_peptide(gene, ref_mut_seq['background'], transcript_cds_table[ts], countinfo, Idx, mode='back')
        peptide = OutputBackground(ts, cds_peptide)
        background_peptide_list.append(peptide)
        if kmer > 0:
            output_kmer_lists.append(create_output_kmer(peptide, kmer, cds_expr_list))

    return background_peptide_list, output_kmer_lists


def create_output_kmer(output_peptide, k, expr_list):
    """Calculate the output kmer and the corresponding expression based on output peptide

    Parameters
    ----------
    output_peptide: OutputJuncPeptide. Filtered output_peptide_list.
    k: int. Specify k-mer length
    expr_lists: List(Tuple). Filtered expr_list.

    Returns
    -------
    output_kmer_list: List(str). Each line is the output peptide and corresponding expression level.

    """
    def get_spanning_index(coord, k):
        L1 = coord.stop_v1-coord.start_v1
        if coord.start_v2 == NOT_EXIST:
            return [NOT_EXIST],[NOT_EXIST]
        else:
            L2 = coord.stop_v2 - coord.start_v2

        # consider the first junction
        m1 = int(L1 / 3)
        if L1 % 3 == 0:
            spanning_id_range1 = range(max(m1 - k + 1, 0), m1)
        else:
            spanning_id_range1 = range(max(m1 - k + 1, 0), m1 + 1)

        # consider the second junction
        if coord.start_v3 is None:
            spanning_id_range2 = [NOT_EXIST]
        else:
            m2 = int((L1 + L2) / 3)
            if (L1 + L2) % 3 == 0:
                spanning_id_range2 = range(max(m2 - k + 1, 0), m2)
            else:
                spanning_id_range2 = range(max(m2 - k + 1, 0), m2 + 1)

        return spanning_id_range1, spanning_id_range2

    output_kmer_list = []
    peptide = output_peptide.peptide
    peptide_head = output_peptide.id
    if hasattr(output_peptide,'exons_coor'):
        coord = output_peptide.exons_coor
        spanning_index1, spanning_index2 = get_spanning_index(coord, k)
    else:
        spanning_index1, spanning_index2 = [NOT_EXIST], [NOT_EXIST]
    if hasattr(output_peptide, 'junction_count'):
        junction_count = output_peptide.junction_count
    else:
        junction_count = NOT_EXIST
    # decide the kmer that spans over the cross junction
    if expr_list is None:
        expr_array = None
    else:
        expr_array = np.array([x[1] for x in expr_list for _ in range(int(x[0]))])
    if len(peptide) >= k:
        for j in range(len(peptide) - k + 1):
            kmer_peptide = peptide[j:j+k]
            if expr_array is None:
                kmer_peptide_expr = NOT_EXIST
            else:
                kmer_peptide_expr = np.round(np.mean(expr_array[j*3:(j+k)*3]), 2)
            if j in spanning_index1:
                is_in_junction = True
                kmer_junction_count = junction_count[0] if junction_count != NOT_EXIST else NOT_EXIST
            elif j in spanning_index2 :
                is_in_junction = True
                kmer_junction_count = junction_count[1] if junction_count != NOT_EXIST else NOT_EXIST
            else:
                is_in_junction = False
                kmer_junction_count = NOT_EXIST
            kmer = OutputKmer(kmer_peptide, peptide_head, kmer_peptide_expr, is_in_junction, kmer_junction_count)
            output_kmer_list.append(kmer)
    return output_kmer_list
<|MERGE_RESOLUTION|>--- conflicted
+++ resolved
@@ -254,58 +254,6 @@
             else:
                 seg_exp_variant_comb = NOT_EXIST  # if no mutation or no count file,  the segment expression is .
 
-<<<<<<< HEAD
-                new_output_id = ':'.join([gene.name, '_'.join([str(v) for v in vertex_list]), str(variant_id), str(tran_start_pos)])
-                peptide_is_annotated_flag = len(peptide_is_annotated(background_pep_list, peptide.mut))
-                vertex_tuple_anno_flag = junction_tuple_is_annotated(junction_flag, vertex_list)
-                junction_is_in_given_list_flag = junction_is_in_given_list(gene.splicegraph, vertex_list, gene.strand, junction_list)
-
-                if variant_comb != NOT_EXIST and som_exp_dict is not None:  # which means there exist mutations
-                    seg_exp_variant_comb = [int(som_exp_dict[ipos]) for ipos in variant_comb]
-                else:
-                    seg_exp_variant_comb = NOT_EXIST  # if no mutation or no count file,  the segment expression is .
-
-                # collect expression data
-                if  countinfo:
-                    segment_expr, expr_list = get_segment_expr(gene, modi_coord, countinfo, idx, seg_counts)
-                else:
-                    segment_expr, expr_list = NOT_EXIST, None
-                if countinfo and not flag.is_isolated:
-                    edge_expr = search_edge_metadata_segmentgraph(gene, modi_coord, countinfo, idx, edge_idxs, edge_counts)
-                else:
-                    edge_expr = NOT_EXIST
-
-                #output_metadata_list.append(OutputMetadata(output_id=new_output_id,
-                tmp = OutputMetadata(peptide=peptide.mut, output_id=new_output_id,
-                                                           read_frame=vertex_pair.read_frame.read_phase,
-                                                           gene_name=gene.name,
-                                                           gene_chr=gene.chr,
-                                                           gene_strand=gene.strand,
-                                                           mutation_mode=mutation.mode,
-                                                           peptide_annotated=peptide_is_annotated_flag,
-                                                           junction_annotated=vertex_tuple_anno_flag,
-                                                           has_stop_codon=int(flag.has_stop),
-                                                           is_in_junction_list=junction_is_in_given_list_flag,
-                                                           is_isolated=int(flag.is_isolated),
-                                                           variant_comb=variant_comb,
-                                                           variant_seg_expr=seg_exp_variant_comb,
-                                                           modified_exons_coord=modi_coord,
-                                                           original_exons_coord=vertex_pair.original_exons_coord,
-                                                           vertex_idx=vertex_list,
-                                                           junction_expr=edge_expr,
-                                                           segment_expr=segment_expr
-                )
-                pickle.dump(tmp, output_metadata_pickle, pickle.HIGHEST_PROTOCOL)
-                variant_id += 1
-                output_peptide = OutputJuncPeptide(output_id='>' + new_output_id,
-                                                id=new_output_id,
-                                                peptide=peptide.mut,
-                                                exons_coor=modi_coord,
-                                                junction_count=edge_expr)
-                if kmer > 0:
-                    #output_kmer_lists.append(create_output_kmer(output_peptide, kmer, expr_list))
-                    pickle.dump(create_output_kmer(output_peptide, kmer, expr_list), output_kmer_pickle, pickle.HIGHEST_PROTOCOL)
-=======
             # collect expression data
             if  countinfo:
                 segment_expr, expr_list = get_segment_expr(gene, modi_coord, countinfo, idx, seg_counts)
@@ -316,8 +264,7 @@
             else:
                 edge_expr = NOT_EXIST
 
-            #output_metadata_list.append(OutputMetadata(output_id=new_output_id,
-            tmp = OutputMetadata(peptide=peptide.mut, output_id=new_output_id,
+            output_metadata_list.append( OutputMetadata(peptide=peptide.mut, output_id=new_output_id,
                                                        read_frame=vertex_pair.read_frame.read_phase,
                                                        gene_name=gene.name,
                                                        gene_chr=gene.chr,
@@ -335,8 +282,7 @@
                                                        vertex_idx=vertex_list,
                                                        junction_expr=edge_expr,
                                                        segment_expr=segment_expr
-            )
-            output_metadata_list.append(tmp)
+            ))
             variant_id += 1
             output_peptide = OutputJuncPeptide(output_id='>' + new_output_id,
                                             id=new_output_id,
@@ -345,7 +291,6 @@
                                             junction_count=edge_expr)
             if kmer > 0:
                 output_kmer_lists.append(create_output_kmer(output_peptide, kmer, expr_list))
->>>>>>> 3a408cb8
 
     if not gene.splicegraph.edges is None:
         gene.to_sparse()
