
# Python libraries
import argparse
import logging
import os
import sys
import cProfile

from datetime import datetime

from .mode_build import mode_build
from .mode_samplespecif import mode_samplespecif
from .mode_filter import mode_filter
from .mode_crosscohort import mode_crosscohort
from .mode_cancerspecif import mode_cancerspecif

def _add_general_args(parser):
    general = parser.add_argument_group('GENERAL')
    general.add_argument("--verbose", type=int, help="specify output verbosity (0 - warn, 1 - info, 2 - debug) [1]", required=False, default=1)
    general.add_argument("--compressed", help="compress output files", action="store_true", default=True)
    general.add_argument("--parallel", type=int, help="number of threads to be used [1]", required=False, default=1)

def parse_arguments(argv):
    parser = argparse.ArgumentParser(prog='immunopepper')
    subparsers = parser.add_subparsers(help='Running modes', metavar='{build, make_bg, diff, filter}')

    ### mode_build
    parser_build = subparsers.add_parser('build', help='generate kmers library from a splicegraph')
    required = parser_build.add_argument_group('MANDATORY')
    required.add_argument("--samples", nargs='+', help="list of sample names to consider", required=True, default='')
    required.add_argument("--output-dir", help="output directory [default: output]", required=True, default='output')
    required.add_argument("--ann-path", help="absolute path of reference gene annotation file", required=True)
    required.add_argument("--splice-path", help="absolute path of splicegraph file", required=True)
    required.add_argument("--ref-path", help="absolute path of reference genome file", required=True)
    required.add_argument("--mutation-mode", help="mutation mode (options: ref, somatic, germline, somatic_germline) [ref]", required=True, default='ref')
    required.add_argument("--output-fasta", help="if True outputs both the sample peptide metadata and the fasta", action="store_true", required=False, default=False)
    outputs = parser_build.add_argument_group('OUTPUT OPTIONS')
    outputs.add_argument("--kmer", nargs='+', type=int, help="list which specifys the different k for kmer output", required=False, default=[])
    outputs.add_argument("--disable-concat",help="switch off concatenation of short exons to increase speed",action="store_true",default=False)
    outputs.add_argument("--use-mut-pickle", help="save and use pickled mutation dict without processing the original files", action="store_true", default=False)
    #outputs.add_argument("--peptides_tsv", help="save the peptides outputs as tsv files instead of fasta files", action="store_true", default=False)

    additional_file = parser_build.add_argument_group('ADDITIONAL FILES')
    additional_file.add_argument("--germline", help="absolute path of germline mutation file", required=False, default='')
    additional_file.add_argument("--somatic", help="absolute path of somatic mutation file", required=False, default='')
    additional_file.add_argument("--count-path",help="absolute path of count hdf5 file", required=False, default=None)
    additional_file.add_argument("--gtex-junction-path",help="absolute path of whitelist junction file, currently only support hdf5 format. Will suport tsv"
                                                             "format in the future", required=False, default=None)
    additional_file.add_argument("--sample-name-map", help="provide an naming equivalence between the count/graphs files, the germline and the somatic mutation file Format:[ no header, 2 or 3 columns]. If 2 columns [ name in count/graphs files \t name in mutations files ] If 3 columns [name in count/graphs files \t name in germline file \t name in somatic file]", required=False, default=None) 
    _add_general_args(parser_build)
    experimental = parser_build.add_argument_group('EXPERIMENTAL')
    experimental.add_argument("--cross-graph-expr",
                          help="returns edge/segment expression matrices [kmer/peptides x samples] ",
                          action="store_true", required=False, default=False)
<<<<<<< HEAD
=======
    experimental.add_argument("--process-chr", nargs='+',  help="Only process the list of given chromosomes from the splicegraph, default: process all", required=False, default=None)
>>>>>>> 46c1ba2f
    experimental.add_argument("--complexity-cap", type=int, help="limit the processing of the foreground to genes with complexity less than the cap", required=False, default=None)
    experimental.add_argument("--process-num", metavar='N', type=int, help="Only process the first N genes in the splicegraph, default: process all", required=False, default=0)
    experimental.add_argument("--filter-redundant", help="apply redundancy filter to the exon list", action="store_true", required=False, default=False)
    #specify the absolute path to expression library sizes
    experimental.add_argument("--libsize-path", nargs='?', help=argparse.SUPPRESS,required=False, default=None)
    # output mutated peptide even it is the same as reference peptide
    experimental.add_argument("--output-silence",help=argparse.SUPPRESS, action="store_true",default=False)
    # if count expression data is provided in h5 format, specify the code for heterzygous
    experimental.add_argument("--heter-code", type=int, help=argparse.SUPPRESS, default=0)
    experimental.add_argument("--batch-size", type=int, help="batch size for parallel processing", default=1000)
    experimental.add_argument("--all-read-frames", action="store_true", required=False, default=False)

    ### mode_samplespecif
    parser_samplespecif = subparsers.add_parser('samplespecif', help='Performs removal of the annotation to make the kmer list sample specific')
    required = parser_samplespecif.add_argument_group('MANDATORY')
    required.add_argument("--annot-kmer-files", nargs='+',  help="list of absolute paths to the annotation kmer files", required=True, default='')
    required.add_argument("--output-dir",help='directory to store the log file',required=True)
    required.add_argument("--junction-kmer-files", nargs='+',  help="absolute paths to the sample kmer files", required=True, default='')
    required.add_argument("--bg-file-path", help="absolute path to the intermediate pooled annotation file", required=True, default='')
    required.add_argument("--output-suffix", help="suffix to be append to output file path", required=True, default='no-annot')
    required.add_argument("--remove-bg", help="choose to simply remove background rows or add a new flag column to indicate"
                                              " if the kmer exists in the background kmers", action="store_true", required=False, default=False)
    _add_general_args(parser_samplespecif)

    ### mode_filter
    parser_filter = subparsers.add_parser('filter', help='apply different filter rules')
    required = parser_filter.add_argument_group('MANDATORY')
    required.add_argument("--junction-kmer-tsv-path", help="the kmer tsv file", required=True, default='')
    required.add_argument("--output-dir",help='specify the directory to store the log file',required=True)
    required.add_argument("--output-file-path", help="directory to save filtered kmer file", required=True)

    optional = parser_filter.add_argument_group('OPTIONAL')
    optional.add_argument("--cross-junction", help="only output the cross-junction kmers", action="store_true",default=False)
    optional.add_argument("--seg-expr", help="only output kmers that have segment expression greater than threshold", action="store_true",default=False)
    optional.add_argument("--seg-expr-thresh", type=float, help="segment expression threshold [0]", default=0)
    optional.add_argument("--junc-expr", help="only output kmers that have junction expression greater than threshold", action="store_true",default=False)
    optional.add_argument("--junc-expr-thresh", type=float, help="junction expression threshold [0]", default=0)
    optional.add_argument("--meta-file-path",help="specify the meta data file for more filters")
    optional.add_argument('--peptide-annotated',help="filter the kmers based on whether their original kmers appear in background peptide, 0 means keeping"
                                                     "the kmers whose original peptide does not show in background peptide. 1 means the opposite")
    optional.add_argument('--junction-annotated',help="filter the kmers based on whether their corresponding junction appear in annotation file, 0 means keeping"
                                                     "the kmers whose original junction does not show in annotation file. 1 means the opposite")
    optional.add_argument('--has-stop-codon',help="filter the kmers based on whether their corresponding sequence contains stop codon, 0 means keeping"
                                                     "the kmers whose corresponding dna does not contain stop codon. 1 means the opposite")
    optional.add_argument('--is-in-junction-list',help="filter the kmers based on whether their corresponding intron is in the junction whitelist, 0 means keeping"
                                                     "the kmers whose corresponding intron id not in the junction whitelist. 1 means the opposite")
    optional.add_argument('--is-isolated',help="filter the kmers based on whether their corresponding peptide comes from single exon or not, 0 means keeping"
                                                     "the kmers whose corresponding peptide comes from exon pairs. 1 means the opposite")
    optional.add_argument("--infer-dna-pos",help="infer the exact dna positions that output the given kmer for rna-seq filter. Need meta file provided"
                                                 "otherwise no effect",action="store_true",default=False)

    _add_general_args(parser_filter)

    ### mode_crosscohort
    parser_crosscohort = subparsers.add_parser('crosscohort',
                                               help='WARNING mode deprecated: integretes kmers across cancer or normal samples. The matrices can then be used for removal of normal samples')

    required = parser_crosscohort.add_argument_group('MANDATORY')
    required.add_argument("--cores",type=int, help="number of cores for spark", required=True, default='')
    required.add_argument("--mem-per-core",type=int, help="memory per core spark", required=True)

    required.add_argument("--mutation-modes", nargs='+', help="list of all mutation modes which we would like to combine", required=True, default='')
    required.add_argument("--kmer", help='kmer', required=True)
    #required.add_argument("--output-file-path", help="directory to save filtered kmer file", required=True)
    required.add_argument("--remove-bg", help="indicate whether the background has been removed from the kmer files",
                          action="store_true", required=False, default=False)
    required.add_argument("--samples", nargs='+', help="list of all samples which we would like to combine", required=True, default='')
    required.add_argument("--input-dir", help="contains all the sample subdirectories",required=True, default='')
    required.add_argument("--output-dir", help="output directory for the integrated matrix" , required=True, default='')
    required.add_argument("--compressed_inputs", help="need to be used if .gz suffix is present on files",
                          action="store_true", required=False, default=False)
    required.add_argument("--skip-filegrouping", help="if crosscohort has ben already run once, activate to skip folder reorganisation",
                          action="store_true", required=False, default=False)

    optional = parser_crosscohort.add_argument_group('OPTIONAL')
    optional.add_argument("--output-suffix", help="suffix for the integrated matrix. e.g cancer or normals" , required=False, default='')

    _add_general_args(parser_crosscohort)

    ### mode_cancerspecif
    parser_cancerspecif = subparsers.add_parser('cancerspecif',
                                               help='Performs differential filtering against a panel of normal samples')
    required = parser_cancerspecif.add_argument_group('MANDATORY')
    required.add_argument("--cores",type=int, help="number of cores", required=True, default='')
    required.add_argument("--mem-per-core",type=int, help="memory per core", required=True)
    required.add_argument("--parallelism", type=int, help="parallelism parameter for spark JVM", required=True, default='3')
    required.add_argument("--kmer", help='kmer', required=True)
    #required.add_argument("--output-file-path", help="directory to save filtered kmer file", required=True)
    required.add_argument("--statistical", help="choose between statistical filtering or hard filtering. Default hard",
                          action="store_true", required=False, default=False)
    required.add_argument("--paths-cancer-samples", nargs='+', help="file paths of all cancer samples", required=True, default='')
    required.add_argument("--ids-cancer-samples", nargs='+', help="list of all cancer samples (in same order as above)", required=True, default='')
    required.add_argument("--path-normal-matrix-segm", nargs='+', help="segment expression integrated matrix of kmers * samples", required=False, default='')
    required.add_argument("--path-normal-matrix-edge", nargs='+', help="edge expression integrated matrix of kmers * samples", required=False, default='')
    required.add_argument("--output-dir", help="output directory for the filtered matrix" , required=True, default='')

    optional = parser_cancerspecif.add_argument_group('OPTIONAL')
    optional.add_argument("--path-cancer-libsize", help="libsize file path for cancer samples", required=False, default=None)
    optional.add_argument("--path-normal-libsize", help="libsize file path for normal samples", required=False, default=None)
    optional.add_argument("--expression-fields-c", nargs='+', help="name of segment and junction expression field in cancer file, default ['segment_expr', 'junction_expr']", required=False, default=None)
    optional.add_argument("--output-suffix", help="suffix for the integrated matrix. e.g cancer or normals" , required=False, default='')
    optional.add_argument("--whitelist", help="file containg whitelist for normal samples", required=False, default=None)
    optional.add_argument("--uniprot", help="file containg uniprot k-mers. k-mers length should match the one of the cancer and normal files", required=False,
                          default=None)
    optional.add_argument("--out-partitions", type=int, help="number of partitions to save the final tsv file, correspond to a coalesce operation", required=False, default=None)
    optional.add_argument("--scratch-dir", help="redirects spark scratch directory. can help shuffle on disk very large matrices", required=False, default='')
    optional.add_argument("--path-normal-kmer-list", help="HARD FILTERING: Skip the hard filtering of the matrix of normals based on expression to use the provided list of kmer. Format tsv, with or without partitions", required=False, default=None)
    optional.add_argument("--tissue-grp-files", nargs='*', help="STATISTICAL: Allows the statistical modelling on normal samples to be performed on different tissue groups. Specify n paths of files, each containing the list of samples in the group. No header", required=False, default=None)
    optional.add_argument("--expr-high-limit-normal", type=float, help="STATISTICAL: Normal kmers with expression >= value in >= 1 sample are truly expressed. Will not be included in statistical modelling and will be substracted from cancer set", required=False, default=None)
    optional.add_argument("--threshold-noise-normal", type=float, help="STATISTICAL: Probability threshold on accepted noise in normals (High thresholds lead to leaner cancer kmer filtering)", required=False, default=None)
    optional.add_argument("--expr-limit-normal", type=float, help="HARD FILTERING: Expression threshold in the normal samples (see --expr-n-limit ) applied on normalized counts", required=False, default=None)
    optional.add_argument("--n-samples-lim-normal", type=int, help="HARD FILTERING: Number of normal samples in which the expression threshold should be met", required=False, default=None)
    optional.add_argument("--expr-limit-cancer", type=float, help="Expression threshold for the cancer samples applied on normalized counts", required=False, default=None)
    _add_general_args(parser_cancerspecif)



    if len(argv) < 1:
        parser.print_help()
        sys.exit(1)

    if len(argv) < 2:
        if argv[0] == 'build':
            parser_build.print_help()
        elif argv[0] == 'samplespecif':
            parser_samplespecif.print_help()
        elif argv[0] == 'filter':
            parser_filter.print_help()
        elif argv[0] == "crosscohort":
            parser_crosscohort.print_help()
        elif argv[0] == "cancerspecif":
            parser_cancerspecif.print_help()
        else:
            parser.print_help()


    pargs = parser.parse_args(argv)
    return pargs

def split_mode(options):
    arg = parse_arguments(options)
    mode = options[0]
    if not os.path.isdir(arg.output_dir):
        os.makedirs(arg.output_dir)
    now = datetime.now()
    timestamp = datetime.timestamp(now)
    runlog_name = 'run_'+mode+'_'+str(timestamp)+'.log'
    log_dir = os.path.join(arg.output_dir, runlog_name)

    file_handler = logging.FileHandler(filename=log_dir)
    if arg.verbose > 0:
        stdout_handler = logging.StreamHandler(sys.stdout)
        handlers = [file_handler, stdout_handler]
    else:
        handlers = [file_handler]
    ### set log level
    if arg.verbose == 0:
        log_level = logging.WARNING
    elif arg.verbose == 1:
        log_level = logging.INFO
    else:
        log_level = logging.DEBUG
        
    logging.basicConfig(
                        level=log_level,
                        handlers=handlers,
                        format="%(asctime)-15s %(levelname)-8s %(message)s")
    logging.info("Command line"+str(arg))
    if mode == 'build':
        mode_build(arg)
    if mode == 'samplespecif':
        mode_samplespecif(arg)
    if mode == 'filter':
        mode_filter(arg)
    if mode == "crosscohort":
        mode_crosscohort(arg)
    if mode == "cancerspecif":
        mode_cancerspecif(arg)



def cmd_entry():
    #pr = cProfile.Profile()
    #pr.enable()
    options = sys.argv[1:]
    split_mode(options)
    #pr.disable()
    #pr.print_stats()
    #pr.dump_stats('/cluster/work/grlab/projects/tmp_laurie/test_memory_time_mx/cProfile.stats')

if __name__ == "__main__":
    cmd_entry()<|MERGE_RESOLUTION|>--- conflicted
+++ resolved
@@ -52,10 +52,7 @@
     experimental.add_argument("--cross-graph-expr",
                           help="returns edge/segment expression matrices [kmer/peptides x samples] ",
                           action="store_true", required=False, default=False)
-<<<<<<< HEAD
-=======
     experimental.add_argument("--process-chr", nargs='+',  help="Only process the list of given chromosomes from the splicegraph, default: process all", required=False, default=None)
->>>>>>> 46c1ba2f
     experimental.add_argument("--complexity-cap", type=int, help="limit the processing of the foreground to genes with complexity less than the cap", required=False, default=None)
     experimental.add_argument("--process-num", metavar='N', type=int, help="Only process the first N genes in the splicegraph, default: process all", required=False, default=0)
     experimental.add_argument("--filter-redundant", help="apply redundancy filter to the exon list", action="store_true", required=False, default=False)
