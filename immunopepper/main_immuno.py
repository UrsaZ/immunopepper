--- conflicted
+++ resolved
@@ -79,10 +79,6 @@
     seq_dict = {}
     start_time = timeit.default_timer()
     interesting_chr = list(map(str, list(range(1, 23)))) + ["X", "Y", "MT"]
-<<<<<<< HEAD
-    #interesting_chr=[ 'chr' + x for x in interesting_chr] #TODO uuse only for mouse data
-=======
->>>>>>> 3a765b97
     print('Parsing genome sequence ...')
     for record in BioIO.parse(arg.ref_path, "fasta"):
         if record.id in interesting_chr:
