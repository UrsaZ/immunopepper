from immunopepper import immunopepper
import os
import cProfile
import pathlib


def test_end_to_end_build(test_id, case, mutation_mode, tmpdir):
    data_dir = os.path.join(os.path.dirname(__file__), 'test{}'.format(test_id), 'data')
    out_dir = str(tmpdir)
    sample_dir_build = os.path.join(os.path.dirname(__file__), 'test{}'.format(test_id),'diff','{}'.format(case),'test{}{}'.format(test_id,case))

    my_args_build = ['build','--samples', 'test{}{}'.format(test_id,case),
               '--output-dir', out_dir,
               '--splice-path',
               '{}/{}graph/spladder/genes_graph_conf3.merge_graphs.pickle'.format(
                   data_dir, case),
               '--count-path',
               '{}/{}graph/spladder/genes_graph_conf3.merge_graphs.count.hdf5'.format(
                   data_dir, case),
               '--ann-path', '{}/test{}{}.gtf'.format(data_dir, test_id, case),
               '--ref-path', '{}/test{}{}.fa'.format(data_dir, test_id, case),
               '--germline', '{}/test{}{}.vcf'.format(data_dir, test_id, case),
               '--somatic', '{}/test{}{}.maf'.format(data_dir, test_id, case),
                '--gtex-junction-path', '{}/{}graph/spladder/genes_graph_conf3.test1{}.junction.hdf5'.format(data_dir, case, case),
                '--mutation-mode', mutation_mode,
                '--kmer', '4']

    my_args = my_args_build
    sample_dir = sample_dir_build
    immunopepper.split_mode(my_args)


def test_end_to_end_build_mouse(tmpdir, mutation_mode, is_parallel=True, graph_cross_sample=False):
    data_dir = os.path.join(os.path.dirname(__file__), 'mouse_usecase')
    out_dir = str(tmpdir)
    #sample_dir_build = os.path.join(os.path.dirname(__file__), 'test{}'.format(test_id),'diff','{}'.format(case),'test{}{}'.format(test_id,case))
    my_args_build = ['build',
<<<<<<< HEAD
               '--samples', 'ERR2130621',#'ENCSR000BZG',
=======
               '--samples', 'ENCSR000BZG', 'ERR2130621',#'ERR2130621','ENCSR000BZG'
>>>>>>> da4ff644
               '--output-dir', out_dir,
               '--splice-path',os.path.join(data_dir,'ImmunoPepper_usecase.pickle'),
               '--count-path', os.path.join(data_dir,'ImmunoPepper_usecase.count.hdf5'),
               '--ann-path', os.path.join(data_dir,'ImmunoPepper_usecase.gtf'),
               '--ref-path', os.path.join(data_dir,'GRCm38.p6.genome.fa'),
               '--germline', os.path.join(data_dir,'ImmunoPepper_usecase.vcf'),
               '--somatic', os.path.join(data_dir,'ImmunoPepper_usecase.maf'),
                '--mutation-mode', mutation_mode,
                '--kmer', '9',
                '--batch-size', '1',
                '--output-fasta']
    if is_parallel:
        my_args_build.extend(['--parallel', '4'])
    if graph_cross_sample:
        my_args_build.extend(['--cross-graph-exp'])
    my_args = my_args_build
    immunopepper.split_mode(my_args)

def test_end_to_end_makebg(sample, tmpdir, kmer):
    out_dir = os.path.join(tmpdir, sample)
    output_file_name = os.path.join(tmpdir, sample, 'integrated_background_kmer.pq.gz')
    back_file_dir = os.path.join(tmpdir, sample)
    bg_file_list = [os.path.join(back_file_dir, '{}_back_{}mer.pq.gz'.format(mode, kmer)) for mode in
                    ['ref', 'somatic', 'somatic_and_germline', 'germline']]
    my_args_makebg = ['make_bg', '--kmer-files'] + bg_file_list + ['--output-file-path', output_file_name] + [
        '--output-dir', out_dir, '--compressed']

    immunopepper.split_mode(my_args_makebg)

def test_end_to_end_diff(tmpdir, sample, kmer_length, mutation_mode):
    out_dir = str(tmpdir)
    junction_kmer_file_path = os.path.join(out_dir, sample, '{}_junction_{}mer.pq.gz'.format(mutation_mode, kmer_length))
    bg_kmer_file_path = os.path.join(out_dir, sample, 'integrated_background_kmer.pq.gz')
    output_file_path = os.path.join(out_dir, sample,'{}_junction_{}mer_with_bg.pq.gz'.format(mutation_mode, kmer_length))
    my_args_diff = ['diff', '--junction-kmer-file', junction_kmer_file_path,
                   '--bg-file-path', bg_kmer_file_path,
                   '--output-file-path', output_file_path,
                   '--output-dir', out_dir,
                   '--remove-bg']
    immunopepper.split_mode(my_args_diff)


def test_end_to_end_filter(tmpdir, sample, kmer_length, mutation_mode):
    out_dir = str(tmpdir)
    junction_kmer_file_path = os.path.join(out_dir, sample,
                            '{}_junction_{}mer_with_bg.pq.gz'.format(mutation_mode, kmer_length))
    meta_file_path = os.path.join(out_dir, sample,
                                  '{}_metadata.tsv.gz.pq'.format(mutation_mode))

    # segment expression 1300 filter and junction expression 500
    output_filtered_file_name = 'junc_expr_500_seg_expr_1300_cj_{}_junction_{}mer_with_bg.pq.gz'.format(mutation_mode, kmer_length)
    output_file_path = os.path.join(out_dir, sample, output_filtered_file_name)

    my_args = ['filter', '--junction-kmer-tsv-path', junction_kmer_file_path,
               '--output-file-path', output_file_path,
               '--output-dir', out_dir,
               '--seg-expr',
               '--seg-expr-thresh', '0.12',
               #'--junc-expr',
               #'--junc-expr-thresh', '0',
               '--meta-file-path', meta_file_path,
               '--peptide-annotated', '0',
               '--junction-annotated', '0',
               '--has-stop-codon', '0',
               '--is-in-junction-list', '1',
               '--is-isolated', '0']
    immunopepper.split_mode(my_args)

def test_end_to_end_crosscohort(tmpdir):
    my_args =["crosscohort",
              "--cores", "4",
              "--mem-per-core", "5000",
              "--mutation-modes","ref",
              "--kmer", "9",
              "--samples", "ERR2130621", "ENCSR000BZG",
              "--input-dir", tmpdir,
              "--output-dir", tmpdir,
              "--output-suffix", "test",
              "--compressed_inputs",
              "--skip-filegrouping"]
              #"--segment-count"]
    immunopepper.split_mode(my_args)

def mini_crosscohort():

    cancer_dir = "/Users/laurieprelot/Documents/Projects/tmp_kmer/dev_samples/cancer"
    my_args =["crosscohort",
              "--cores", "4",
              "--mem-per-core", "5000",
              "--mutation-modes","ref", "germline", "somatic", "somatic_and_germline",
              "--kmer", "9",
              "--samples", "TCGA-AO-A12D-01A-11", "TCGA-AR-A0TT-01A-31",
              "--input-dir", cancer_dir,
              "--output-dir", cancer_dir,
              "--output-suffix", "_test",
              "--compressed_inputs",
              "--remove-bg",
              "--skip-filegrouping"]
    immunopepper.split_mode(my_args)

def test_end_to_end_cancerspecif():

    basedir = "/Users/laurieprelot/Documents/Projects/tmp_kmer/filter_test"
    my_args =["cancerspecif",
              "--cores", "2",
              "--mem-per-core", "6000",
              "--kmer", "9",
              "--path-cancer-libsize",os.path.join(basedir,'cancer_no_ct_var', 'libsize_cancer.tsv'),
              "--path-normal-libsize", os.path.join(basedir, 'normal', 'libsize_normals_top20'),
              "--paths-cancer-samples",
              "/Users/laurieprelot/Documents/Projects/tmp_kmer/filter_test/cancer_no_ct_var/TCGA-13-1497-01A-01/tmp_out_somatic_10000/somatic_junction_9mer_n20.pq.gz", "/Users/laurieprelot/Documents/Projects/tmp_kmer/filter_test/cancer_no_ct_var/TCGA-24-1103-01A-01/tmp_out_somatic_1000/somatic_junction_9mer_n20.pq.gz",
              "--path-normal-matrix-segm", os.path.join(basedir, 'normal', 'ref_graph_kmer_SegmExpr_top20_n20_overlap.pq.gz'),
              "--path-normal-matrix-edge", os.path.join(basedir, 'normal' 'ref_graph_kmer_JuncExpr.pq.gz'),
              '--ids-cancer-samples', "TCGA-13-1497-01A-01", "TCGA-24-1103-01A-01",
              "--output-dir", os.path.join(basedir, 'filter_out'),
              '--expr-high-limit-normal', "2.0",
              '--expr-limit-normal', "2.0",
              "--expr-n-limit", "1",
              "--tissue-grp-files", "/Users/laurieprelot/Documents/Projects/tmp_kmer/filter_test/normal/tissue_grps/dummy_BRCA.txt",
              '/Users/laurieprelot/Documents/Projects/tmp_kmer/filter_test/normal/tissue_grps/dummy_OV.txt']#,
              #"--statistical"]
    immunopepper.split_mode(my_args)

### Mouse Test
tmpdir = '/Users/laurieprelot/Documents/Projects/tmp_kmer'
mutation_mode ='ref'
#pr = cProfile.Profile()
#pr.enable()
<<<<<<< HEAD
test_end_to_end_build_mouse(tmpdir, mutation_mode, is_parallel=True, graph_cross_sample=False) #TODO add back
#test_end_to_end_makebg('ERR2130621', tmpdir, "9")
#test_end_to_end_diff(tmpdir, 'ERR2130621', "9", mutation_mode)
#test_end_to_end_filter(tmpdir, 'ERR2130621', "9", mutation_mode)
=======
#for mutation_mode in ['ref', 'germline', 'somatic', 'somatic_and_germline']:
#    test_end_to_end_build_mouse(tmpdir, mutation_mode, is_parallel=True) #TODO add back
#     test_end_to_end_makebg('ERR2130621', tmpdir, "9")
#     test_end_to_end_diff(tmpdir, 'ERR2130621', "9", mutation_mode)
#    test_end_to_end_filter(tmpdir, 'ERR2130621', "9", mutation_mode)
#test_end_to_end_crosscohort(tmpdir) #TODO add back
#mini_crosscohort()
test_end_to_end_cancerspecif()
>>>>>>> da4ff644
#pr.disable()
#pr.dump_stats(os.path.join(tmpdir, 'cProfile.pstats'))

<|MERGE_RESOLUTION|>--- conflicted
+++ resolved
@@ -35,11 +35,7 @@
     out_dir = str(tmpdir)
     #sample_dir_build = os.path.join(os.path.dirname(__file__), 'test{}'.format(test_id),'diff','{}'.format(case),'test{}{}'.format(test_id,case))
     my_args_build = ['build',
-<<<<<<< HEAD
-               '--samples', 'ERR2130621',#'ENCSR000BZG',
-=======
                '--samples', 'ENCSR000BZG', 'ERR2130621',#'ERR2130621','ENCSR000BZG'
->>>>>>> da4ff644
                '--output-dir', out_dir,
                '--splice-path',os.path.join(data_dir,'ImmunoPepper_usecase.pickle'),
                '--count-path', os.path.join(data_dir,'ImmunoPepper_usecase.count.hdf5'),
@@ -168,12 +164,10 @@
 mutation_mode ='ref'
 #pr = cProfile.Profile()
 #pr.enable()
-<<<<<<< HEAD
 test_end_to_end_build_mouse(tmpdir, mutation_mode, is_parallel=True, graph_cross_sample=False) #TODO add back
 #test_end_to_end_makebg('ERR2130621', tmpdir, "9")
 #test_end_to_end_diff(tmpdir, 'ERR2130621', "9", mutation_mode)
 #test_end_to_end_filter(tmpdir, 'ERR2130621', "9", mutation_mode)
-=======
 #for mutation_mode in ['ref', 'germline', 'somatic', 'somatic_and_germline']:
 #    test_end_to_end_build_mouse(tmpdir, mutation_mode, is_parallel=True) #TODO add back
 #     test_end_to_end_makebg('ERR2130621', tmpdir, "9")
@@ -182,7 +176,6 @@
 #test_end_to_end_crosscohort(tmpdir) #TODO add back
 #mini_crosscohort()
 test_end_to_end_cancerspecif()
->>>>>>> da4ff644
 #pr.disable()
 #pr.dump_stats(os.path.join(tmpdir, 'cProfile.pstats'))
 
